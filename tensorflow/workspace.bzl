# TensorFlow external dependencies that can be loaded in WORKSPACE files.

load("//third_party/gpus:cuda_configure.bzl", "cuda_configure")
load("//third_party/sycl:sycl_configure.bzl", "sycl_configure")


# If TensorFlow is linked as a submodule.
# path_prefix and tf_repo_name are no longer used.
def tf_workspace(path_prefix = "", tf_repo_name = ""):
  cuda_configure(name = "local_config_cuda")
  sycl_configure(name = "local_config_sycl")
  if path_prefix:
    print("path_prefix was specified to tf_workspace but is no longer used and will be removed in the future.")
  if tf_repo_name:
    print("tf_repo_name was specified to tf_workspace but is no longer used and will be removed in the future.")

  # These lines need to be changed when updating Eigen. They are parsed from
  # this file by the cmake and make builds to determine the eigen version and
  # hash.
<<<<<<< HEAD
  eigen_version = "3f0fb403ec4c"
  eigen_sha256 = "9ff8301c6af2640932c5ded77ecccee5786cec8c31315311220618b312e0472b"
=======
  eigen_version = "22b492048b2f"
  eigen_sha256 = "8b9bd14a037c1a3fe37dc5e4a71504ebe48148cf2498fd8eb6848165a7a0538f"
>>>>>>> 501b7137

  native.new_http_archive(
    name = "eigen_archive",
    url = "http://bitbucket.org/eigen/eigen/get/" + eigen_version + ".tar.gz",
    sha256 = eigen_sha256,
    strip_prefix = "eigen-eigen-" + eigen_version,
    build_file = str(Label("//:eigen.BUILD")),
  )

  native.http_archive(
    name = "com_googlesource_code_re2",
    url = "http://github.com/google/re2/archive/b94b7cd42e9f02673cd748c1ac1d16db4052514c.tar.gz",
    sha256 = "bd63550101e056427c9e7ff12a408c1c8b74e9803f393ca916b2926fc2c4906f",
    strip_prefix = "re2-b94b7cd42e9f02673cd748c1ac1d16db4052514c",
  )

  native.http_archive(
    name = "gemmlowp",
    url = "http://github.com/google/gemmlowp/archive/a6f29d8ac48d63293f845f2253eccbf86bc28321.tar.gz",
    sha256 = "75d40ea8e68b0d1644f052fffe8f14a410b2a73d40ccb859a95c0578d194ec26",
    strip_prefix = "gemmlowp-a6f29d8ac48d63293f845f2253eccbf86bc28321",
  )

  native.new_http_archive(
    name = "farmhash_archive",
    url = "http://github.com/google/farmhash/archive/71a777924015693c69bc3c8c6492fb8d5372c636.zip",
    sha256 = "99190108fb96a5e38e183f6a23fb7742948214fc96a746a50c79eb09a255a298",
    strip_prefix = "farmhash-71a777924015693c69bc3c8c6492fb8d5372c636/src",
    build_file = str(Label("//:farmhash.BUILD")),
  )

  native.bind(
    name = "farmhash",
    actual = "@farmhash//:farmhash",
  )

  native.http_archive(
    name = "highwayhash",
    url = "http://github.com/google/highwayhash/archive/4bce8fc6a9ca454d9d377dbc4c4d33488bbab78f.tar.gz",
    sha256 = "b159a62fb05e5f6a6be20aa0df6a951ebf44a7bb96ed2e819e4e35e17f56854d",
    strip_prefix = "highwayhash-4bce8fc6a9ca454d9d377dbc4c4d33488bbab78f",
  )

  native.new_http_archive(
    name = "jpeg_archive",
    url = "http://www.ijg.org/files/jpegsrc.v9a.tar.gz",
    sha256 = "3a753ea48d917945dd54a2d97de388aa06ca2eb1066cbfdc6652036349fe05a7",
    strip_prefix = "jpeg-9a",
    build_file = str(Label("//:jpeg.BUILD")),
  )

  native.new_http_archive(
    name = "png_archive",
    url = "http://github.com/glennrp/libpng/archive/v1.2.53.zip",
    sha256 = "c35bcc6387495ee6e757507a68ba036d38ad05b415c2553b3debe2a57647a692",
    strip_prefix = "libpng-1.2.53",
    build_file = str(Label("//:png.BUILD")),
  )

  native.new_http_archive(
    name = "gif_archive",
    url = "http://cdimage.debian.org/mirror/xbmc.org/build-deps/sources/giflib-5.1.4.tar.gz",
    sha256 = "34a7377ba834397db019e8eb122e551a49c98f49df75ec3fcc92b9a794a4f6d1",
    strip_prefix = "giflib-5.1.4/lib",
    build_file = str(Label("//:gif.BUILD")),
  )

  native.new_http_archive(
    name = "six_archive",
    url = "http://pypi.python.org/packages/source/s/six/six-1.10.0.tar.gz",
    sha256 = "105f8d68616f8248e24bf0e9372ef04d3cc10104f1980f54d57b2ce73a5ad56a",
    strip_prefix = "six-1.10.0",
    build_file = str(Label("//:six.BUILD")),
  )

  native.bind(
    name = "six",
    actual = "@six_archive//:six",
  )

  native.http_archive(
    name = "protobuf",
    url = "http://github.com/google/protobuf/archive/008b5a228b37c054f46ba478ccafa5e855cb16db.tar.gz",
    sha256 = "2737ad055eb8a9bc63ed068e32c4ea280b62d8236578cb4d4120eb5543f759ab",
    strip_prefix = "protobuf-008b5a228b37c054f46ba478ccafa5e855cb16db",
  )

  native.new_http_archive(
    name = "gmock_archive",
    url = "http://pkgs.fedoraproject.org/repo/pkgs/gmock/gmock-1.7.0.zip/073b984d8798ea1594f5e44d85b20d66/gmock-1.7.0.zip",
    sha256 = "26fcbb5925b74ad5fc8c26b0495dfc96353f4d553492eb97e85a8a6d2f43095b",
    strip_prefix = "gmock-1.7.0",
    build_file = str(Label("//:gmock.BUILD")),
  )

  native.bind(
    name = "gtest",
    actual = "@gmock_archive//:gtest",
  )

  native.bind(
    name = "gtest_main",
    actual = "@gmock_archive//:gtest_main",
  )

  native.bind(
    name = "python_headers",
    actual = str(Label("//util/python:python_headers")),
  )

  native.new_http_archive(
    name = "pcre",
    sha256 = "ccdf7e788769838f8285b3ee672ed573358202305ee361cfec7a4a4fb005bbc7",
    url = "http://ftp.exim.org/pub/pcre/pcre-8.39.tar.gz",
    strip_prefix = "pcre-8.39",
    build_file = str(Label("//third_party:pcre.BUILD")),
  )

  native.new_http_archive(
    name = "swig",
    sha256 = "58a475dbbd4a4d7075e5fe86d4e54c9edde39847cdb96a3053d87cb64a23a453",
    url = "http://cdimage.debian.org/mirror/xbmc.org/build-deps/sources/swig-3.0.8.tar.gz",
    strip_prefix = "swig-3.0.8",
    build_file = str(Label("//third_party:swig.BUILD")),
  )

  # grpc expects //external:protobuf_clib and //external:protobuf_compiler
  # to point to the protobuf's compiler library.
  native.bind(
    name = "protobuf_clib",
    actual = "@protobuf//:protoc_lib",
  )

  native.bind(
    name = "protobuf_compiler",
    actual = "@protobuf//:protoc_lib",
  )

  native.new_http_archive(
    name = "grpc",
    url = "http://github.com/grpc/grpc/archive/d7ff4ff40071d2b486a052183e3e9f9382afb745.tar.gz",
    sha256 = "a15f352436ab92c521b1ac11e729e155ace38d0856380cf25048c5d1d9ba8e31",
    strip_prefix = "grpc-d7ff4ff40071d2b486a052183e3e9f9382afb745",
    build_file = str(Label("//:grpc.BUILD")),
  )

  # protobuf expects //external:grpc_cpp_plugin to point to grpc's
  # C++ plugin code generator.
  native.bind(
    name = "grpc_cpp_plugin",
    actual = "@grpc//:grpc_cpp_plugin",
  )

  native.bind(
    name = "grpc_lib",
    actual = "@grpc//:grpc++_unsecure",
  )

  native.new_git_repository(
    name = "linenoise",
    commit = "c894b9e59f02203dbe4e2be657572cf88c4230c3",
    init_submodules = True,
    remote = "https://github.com/antirez/linenoise.git",
    build_file = str(Label("//:linenoise.BUILD")),
  )

  native.new_http_archive(
    name = "jsoncpp_git",
    url = "http://github.com/open-source-parsers/jsoncpp/archive/11086dd6a7eba04289944367ca82cea71299ed70.tar.gz",
    sha256 = "07d34db40593d257324ec5fb9debc4dc33f29f8fb44e33a2eeb35503e61d0fe2",
    strip_prefix = "jsoncpp-11086dd6a7eba04289944367ca82cea71299ed70",
    build_file = str(Label("//:jsoncpp.BUILD")),
  )

  native.bind(
    name = "jsoncpp",
    actual = "@jsoncpp_git//:jsoncpp",
  )

  native.http_archive(
    name = "boringssl",
    url = "http://github.com/google/boringssl/archive/bbcaa15b0647816b9a1a9b9e0d209cd6712f0105.tar.gz",  # 2016-07-11
    sha256 = "025264d6e9a7ad371f2f66d17a28b6627de0c9592dc2eb54afd062f68f1f9aa3",
    strip_prefix = "boringssl-bbcaa15b0647816b9a1a9b9e0d209cd6712f0105",
  )

  native.new_http_archive(
    name = "nanopb_git",
    url = "http://github.com/nanopb/nanopb/archive/1251fa1065afc0d62f635e0f63fec8276e14e13c.tar.gz",
    sha256 = "ab1455c8edff855f4f55b68480991559e51c11e7dab060bbab7cffb12dd3af33",
    strip_prefix = "nanopb-1251fa1065afc0d62f635e0f63fec8276e14e13c",
    build_file = str(Label("//:nanopb.BUILD")),
  )

  native.bind(
    name = "nanopb",
    actual = "@nanopb_git//:nanopb",
  )

  native.new_http_archive(
    name = "zlib_archive",
    url = "http://zlib.net/zlib-1.2.8.tar.gz",
    sha256 = "36658cb768a54c1d4dec43c3116c27ed893e88b02ecfcb44f2166f9c0b7f2a0d",
    strip_prefix = "zlib-1.2.8",
    build_file = str(Label("//:zlib.BUILD")),
  )

  native.bind(
    name = "zlib",
    actual = "@zlib_archive//:zlib",
  )<|MERGE_RESOLUTION|>--- conflicted
+++ resolved
@@ -17,13 +17,8 @@
   # These lines need to be changed when updating Eigen. They are parsed from
   # this file by the cmake and make builds to determine the eigen version and
   # hash.
-<<<<<<< HEAD
   eigen_version = "3f0fb403ec4c"
   eigen_sha256 = "9ff8301c6af2640932c5ded77ecccee5786cec8c31315311220618b312e0472b"
-=======
-  eigen_version = "22b492048b2f"
-  eigen_sha256 = "8b9bd14a037c1a3fe37dc5e4a71504ebe48148cf2498fd8eb6848165a7a0538f"
->>>>>>> 501b7137
 
   native.new_http_archive(
     name = "eigen_archive",
