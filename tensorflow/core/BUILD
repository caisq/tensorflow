--- conflicted
+++ resolved
@@ -165,11 +165,7 @@
         "lib/core/bits.h",
         "lib/core/casts.h",
         "lib/core/coding.h",
-<<<<<<< HEAD
-        "lib/core/command_line_flags.h",  # TODO(vrv): Delete.
         "lib/core/debugger.h",  # IDE(cais)
-=======
->>>>>>> d8e8b872
         "lib/core/errors.h",
         "lib/core/notification.h",
         "lib/core/status.h",
@@ -1036,7 +1032,6 @@
 )
 
 tf_cuda_library(
-<<<<<<< HEAD
     name = "debug_session_internal",
     srcs = ["common_runtime/debug_session.cc"],
     hdrs = ["common_runtime/debug_session.h"],
@@ -1050,7 +1045,10 @@
         ":protos_all_cc",
     ],
     alwayslink = 1,
-=======
+)
+
+
+tf_cuda_library(
     name = "cupti_wrapper",
     srcs = [
         "common_runtime/gpu/cupti_wrapper.cc",
@@ -1086,7 +1084,6 @@
         ":lib",
         ":protos_all_cc",
     ],
->>>>>>> d8e8b872
 )
 
 tf_cuda_library(
